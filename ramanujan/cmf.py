--- conflicted
+++ resolved
@@ -54,17 +54,10 @@
         """Returns trajectory_matrix reduced to a single variable `n`."""
         from sympy.abc import n
 
-<<<<<<< HEAD
-        start, trajectory = CMF._initialize_positions(start, trajectory)
-
-        def sub(i):
-            lambda i: start[i] + (n - 1) * trajectory[i]
-=======
         trajectory, start = CMF._initialize_positions(trajectory, start)
 
         def sub(i):
             return start[i] + (n - 1) * trajectory[i]
->>>>>>> b50a9b53
 
         return trajectory_matrix.subs([(x, sub(x)), (y, sub(y))])
 
