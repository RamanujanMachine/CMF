from sympy.abc import n, x, y

from ramanujan import Matrix, simplify, zero
from ramanujan.pcf import PCFFromMatrix


class CMF:
    r"""
    Represents a Conservative Matrix Field (CMF).

    A CMF is defined by two matrices $Mx, My$ that satisfy the perservation quality:
    $Mx(x, y) \cdot My(x+1, y) = My(x, y) \cdot Mx(x, y+1)$
    """

    def __init__(self, Mx: Matrix, My: Matrix):
        """
        Initializes a CMF with `Mx` and `My` matrices
        """

        self.Mx = Mx
        """The Mx matrix of the CMF"""
        self.My = My
        """The My matrix of the CMF"""

        Mxy = simplify(self.Mx * self.My({x: x + 1}))
        Myx = simplify(self.My * self.Mx({y: y + 1}))
        if simplify(Mxy - Myx) != Matrix([[0, 0], [0, 0]]):
            raise ValueError("The given Mx and My matrices are not conserving!")

<<<<<<< HEAD
    def subs(self, *args, **kwargs):
        """Returns a new CMF with substituted Mx and My."""
        return CMF(self.Mx.subs(*args, **kwargs), self.My.subs(*args, **kwargs))
=======
    def __eq__(self, other):
        return self.Mx == other.Mx and self.My == other.My

    def __repr__(self):
        return f"CMF({self.Mx}, {self.My})"

    def subs(self, *args, **kwrags):
        """Returns a new CMF with substituted Mx and My."""
        return CMF(self.Mx.subs(*args, **kwrags), self.My.subs(*args, **kwrags))
>>>>>>> 5a811094

    def simplify(self):
        """Returns a new CMF with simplified Mx and My"""
        return CMF(simplify(self.Mx), simplify(self.My))

    def trajectory_matrix(self, trajectory: dict, start: dict = None) -> Matrix:
        """
        Returns the corresponding matrix for walking in trajectory.

        If `start` is given, the new matrix will be reduced to a single variable `n`.
        Args:
            trajectory: a dict containing the amount of steps in each direction.
            start: a dict representing the starting point of the multiplication.
        Returns:
            A matrix that represents a single step in the desired trajectory
        """
        m = self.Mx.walk({x: 1, y: 0}, trajectory[x], {x: x, y: y})
        m *= self.My.walk({x: 0, y: 1}, trajectory[y], {x: x + trajectory[x], y: y})
        if start is not None:
            m = CMF.substitute_trajectory(m, trajectory, start)
        return simplify(m)

    def as_pcf(self, trajectory, start: dict = {x: 1, y: 1}) -> PCFFromMatrix:
        """
        Returns the PCF equivalent to the CMF in a certain trajectory, up to a mobius transform.
        """
        return self.trajectory_matrix(trajectory, start).as_pcf()

    @staticmethod
    def substitute_trajectory(
        trajectory_matrix: Matrix, trajectory: dict, start: dict
    ) -> Matrix:
        """
        Returns trajectory_matrix reduced to a single variable `n`.

        This transformation is possible only when the starting point is known.
        Each incrementation of the variable `n` represents a full step in `trajectory`.
        """
        from sympy.abc import n

        def sub(i):
            return start[i] + (n - 1) * trajectory[i]

        return trajectory_matrix.subs([(x, sub(x)), (y, sub(y))])

    def walk(
        self, trajectory: dict, iterations: int, start: dict = {x: 1, y: 1}
    ) -> Matrix:
        r"""
        Returns the multiplication matrix of walking in a certain trajectory.

        The walk operation is defined as $\prod_{i=0}^{n-1}M(s_0 + i \cdot t_0, ..., s_k + i \cdot t_k)$,
        where `M=trajectory_matrix(trajectory, start)`, and `n / size(trajectory)` (L1 size - total amount of steps)

        Args:
            trajectory: a dict containing the amount of steps in each direction.
            iterations: the amount of multiplications to perform
            start: a dict representing the starting point of the multiplication.
        Returns:
            the walk multiplication as defined above.
        """
        trajectory_matrix = self.trajectory_matrix(trajectory, start)
        return trajectory_matrix.walk(
            {n: 1},
            iterations // sum(trajectory.values()),
            {n: 1},
        )

    def limit(
        self,
        trajectory: dict,
        iterations: int,
        start: dict = {x: 1, y: 1},
        vector: Matrix = zero(),
    ) -> Matrix:
        """
        Returns the convergence limit of walking in a certain trajectory.

        This is essentially the same as `self.walk(trajectory, iterations, start) * vector`

        Args:
            trajectory: a dict containing the amount of steps in each direction.
            iterations: the amount of multiplications to perform
            start: a dict representing the starting point of the multiplication.
            vector: The final vector to multiply the matrix by (the zero vector by default)
        Returns:
            the limit of the walk multiplication as defined above.
        """
        return self.walk(trajectory, iterations, start) * vector<|MERGE_RESOLUTION|>--- conflicted
+++ resolved
@@ -27,21 +27,15 @@
         if simplify(Mxy - Myx) != Matrix([[0, 0], [0, 0]]):
             raise ValueError("The given Mx and My matrices are not conserving!")
 
-<<<<<<< HEAD
-    def subs(self, *args, **kwargs):
-        """Returns a new CMF with substituted Mx and My."""
-        return CMF(self.Mx.subs(*args, **kwargs), self.My.subs(*args, **kwargs))
-=======
     def __eq__(self, other):
         return self.Mx == other.Mx and self.My == other.My
 
     def __repr__(self):
         return f"CMF({self.Mx}, {self.My})"
 
-    def subs(self, *args, **kwrags):
+    def subs(self, *args, **kwargs):
         """Returns a new CMF with substituted Mx and My."""
-        return CMF(self.Mx.subs(*args, **kwrags), self.My.subs(*args, **kwrags))
->>>>>>> 5a811094
+        return CMF(self.Mx.subs(*args, **kwargs), self.My.subs(*args, **kwargs))
 
     def simplify(self):
         """Returns a new CMF with simplified Mx and My"""
