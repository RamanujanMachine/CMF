--- conflicted
+++ resolved
@@ -28,26 +28,12 @@
             n not in self.matrices.keys()
         ), "Do not use symbol n as an axis, it's reserved for PCF conversions"
 
-<<<<<<< HEAD
-        for x, y in itertools.combinations(self.matrices.keys(), 2):
-            Mx = self.matrices[x]
-            My = self.matrices[y]
-            Mxy = simplify(Mx * My.subs({x: x + 1}))
-            Myx = simplify(My * Mx.subs({y: y + 1}))
-            if simplify(Mxy - Myx) != SquareMatrix([[0, 0], [0, 0]]):
-                raise ValueError(f"M{x} and M{y} matrices are not conserving!")
-
-=======
->>>>>>> daec9c25
     def __eq__(self, other) -> bool:
         return self.matrices == other.matrices
 
     def __repr__(self) -> str:
         return f"CMF({self.matrices})"
 
-<<<<<<< HEAD
-    def M(self, axis: sp.Symbol) -> SquareMatrix:
-=======
     def are_conserving(
         self,
         x: sp.Symbol,
@@ -76,8 +62,7 @@
                         f"M(-{x}) and M(-{y}) matrices are not conserving!"
                     )
 
-    def M(self, axis: sp.Symbol, sign: bool = True) -> Matrix:
->>>>>>> daec9c25
+    def M(self, axis: sp.Symbol, sign: bool = True) -> SquareMatrix:
         """
         Returns the axis matrix for a given axis.
 
