--- conflicted
+++ resolved
@@ -1,9 +1,5 @@
 from __future__ import annotations
-<<<<<<< HEAD
-from typing import Dict, List, Set, Collection, Callable
-=======
-from typing import Dict, List, Callable
->>>>>>> 8fb7b523
+from typing import Dict, List, Set, Callable
 from functools import lru_cache
 
 from multimethod import multimethod
@@ -107,11 +103,7 @@
         divisors = [cell.cancel().as_numer_denom()[1] for cell in self]
         return sp.lcm(divisors)
 
-<<<<<<< HEAD
-    def is_polynomial(self) -> Matrix:
-=======
     def is_polynomial(self) -> bool:
->>>>>>> 8fb7b523
         return self.denominator_lcm() == 1
 
     def as_polynomial(self) -> Matrix:
