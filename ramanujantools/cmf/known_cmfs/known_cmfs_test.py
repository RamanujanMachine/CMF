--- conflicted
+++ resolved
@@ -48,14 +48,10 @@
 
     cmf = known_cmfs.cmf1()
     for a, b in itertools.product(range(1, 10), range(1, 10)):
-<<<<<<< HEAD
-        assert cmf.subs({c0: 0, c1: a, c2: 0, c3: b}).limit(
+        limit = cmf.subs({c0: 0, c1: a, c2: 0, c3: b}).limit(
             {x: 1, y: 1}, 50, {x: 1, y: 1}
-        ).as_float() == approx(-a + b / log(1 + b / a), 1e-4)
-=======
-        limit = cmf.subs({c0: 0, c1: a, c2: 0, c3: b}).limit({x: 1, y: 1}, 50)
+        )
         assert limit.as_float() == approx(-a + b / limit.mp.log(1 + b / a), 1e-4)
->>>>>>> 140e414b
 
 
 def test_2F1_theta_derivative():
