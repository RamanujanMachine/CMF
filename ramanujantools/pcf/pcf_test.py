from pytest import approx
from sympy.abc import c, n
import mpmath as mp

from ramanujantools import Matrix
from ramanujantools.pcf import PCF
from ramanujantools.pcf.pcf import is_deflatable


def test_repr():
    pcf = PCF(1 + n, 3 - n)
    assert pcf == eval(repr(pcf))


def test_degree():
    pcf = PCF(1 + n - n**2, 3 - n**9)
    assert (2, 9) == pcf.degree()


def test_singular_points():
    a_n = n + 1
    b_n = (n + 1) * (n - 17) * (n + 59) * (n - 102)
    pcf = PCF(a_n, b_n)
    assert pcf.singular_points() == [{n: 17}, {n: 102}]


def test_limit_as_float():
    pcf = PCF(5 + 10 * n, 1 - 9 * n**2)
    expected = (4 ** (1 / 3) + 1) / (4 ** (1 / 3) - 1)
    assert expected == approx(pcf.limit(100).as_float(), 1e-4)


def test_walk_list():
    iterations = [1, 2, 3, 17, 29, 53, 99]
    pcf = PCF(5 + 10 * n, 1 - 9 * n**2)
    assert pcf.walk(iterations) == [pcf.walk(i) for i in iterations]


def test_walk_start():
    iterations = [1, 2, 3, 17, 29, 53, 99]
    p = PCF(n + 7, 3 * n**2 - 1)
    expected = p.walk(sum(iterations))
    actual = Matrix.eye(2)
    for i in range(len(iterations)):
        actual *= p.walk(iterations[i], start=sum(iterations[0:i]))
    assert expected == actual


def test_inflate_constant():
    c = 3
    a_n = n + 4
    b_n = n**2
    pcf = PCF(a_n, b_n)
    assert PCF(c * a_n, c**2 * b_n) == pcf.inflate(c)


def test_inflate_symbol():
    a_n = n + 4
    b_n = n**2
    pcf = PCF(a_n, b_n)
    assert PCF(c * a_n, c**2 * b_n) == pcf.inflate(c)


def test_inflate_poly():
    a_n = n + 4
    b_n = n**2
    c_n = n**7 + 5 * n - 3
    pcf = PCF(a_n, b_n)
    assert PCF(c_n * a_n, c_n.subs({n: n - 1}) * c_n * b_n) == pcf.inflate(c_n)


def test_deflate_constant():
    a_n = n + 4
    b_n = n**2
    pcf = PCF(c * a_n, c**2 * b_n)
    assert PCF(a_n, b_n) == pcf.deflate(c)


def test_deflate_poly():
    a_n = n + 4
    b_n = n**2
    c_n = n**7 + 5 * n - 3
    pcf = PCF(c_n * a_n, c_n.subs({n: n - 1}) * c_n * b_n)
    assert PCF(a_n, b_n) == pcf.deflate(c_n)


<<<<<<< HEAD
=======
def test_deflate_matrix_equivalent():
    a_n = n + 4
    b_n = n**2
    c_n = n**7 + 5 * n - 3
    pcf = PCF(c_n * a_n, c_n.subs(n, n - 1) * c_n * b_n)
    assert pcf.M().deflate(c_n) == pcf.deflate(c_n).M()


def test_is_deflatable():
    a_factors = {n**2 + 1: 1}
    b_factors = {n**2 - 2*n + 2: 1, n**2 + 1: 1}
    assert is_deflatable(a_factors, b_factors, n**2 + 1)


>>>>>>> c1f9a6e0
def test_deflate_all():
    c_n = c**2 * (7 * n - 13 * c) * (2 * n - 5) ** 4 * (3 * n + 11)
    a_n = n + c
    b_n = n**2 - c * n
    pcf1 = PCF(c_n * a_n, c_n.subs({n: n - 1}) * c_n * b_n)
    pcf2 = PCF(n**2 + 1, n**4 - 2*n**3 + 3*n**2 - 2*n + 2)
    pcf3 = PCF(9*n**4 + 72*n**3 + 201*n**2 + 228*n + 85,
              -18*n**8 - 225*n**7 - 1131*n**6 - 2904*n**5 \
                - 3932*n**4 - 2400*n**3 + 66*n**2 + 769*n + 255)
    assert PCF(a_n, b_n) == pcf1.deflate_all()
    assert PCF(1, 1) == pcf2.deflate_all()
    assert PCF(3*n**2 + 9*n + 5, -2*n**4 - 9*n**3 - 9*n**2 + n + 3) \
        == pcf3.deflate_all()


def test_blind_delta():
    pcf = PCF(34 * n**3 + 51 * n**2 + 27 * n + 5, -(n**6))
    depth = 2000
    delta = pcf.delta(depth)
    assert delta > 0.08


def test_precision_e():
    pcf = PCF(n, n)
    assert pcf.limit(2**10 + 1).precision() == 2642


def test_precision_phi():
    pcf = PCF(1, 1)
    assert pcf.limit(2**10 + 1).precision() == 427


def test_delta_sequence_agrees_with_delta():
    pcf = PCF(2 * n + 1, n**2)
    depth = 50
    limit = 4 / mp.pi

    actual_deltas = pcf.delta_sequence(depth, limit)
    expected_deltas = []
    for dep in range(1, depth + 1):
        expected_deltas.append(pcf.delta(dep, limit))

    assert expected_deltas == actual_deltas


def test_blind_delta_sequence_agrees_with_blind_delta():
    pcf = PCF(2 * n + 1, n**2)
    depth = 50
    limit = pcf.limit(2 * depth).as_float()

    actual_values = pcf.delta_sequence(depth)
    expected_deltas = []
    for dep in range(1, depth + 1):
        expected_deltas.append(pcf.delta(dep, limit))

    assert expected_deltas == actual_values<|MERGE_RESOLUTION|>--- conflicted
+++ resolved
@@ -84,36 +84,36 @@
     assert PCF(a_n, b_n) == pcf.deflate(c_n)
 
 
-<<<<<<< HEAD
-=======
-def test_deflate_matrix_equivalent():
-    a_n = n + 4
-    b_n = n**2
-    c_n = n**7 + 5 * n - 3
-    pcf = PCF(c_n * a_n, c_n.subs(n, n - 1) * c_n * b_n)
-    assert pcf.M().deflate(c_n) == pcf.deflate(c_n).M()
-
-
 def test_is_deflatable():
     a_factors = {n**2 + 1: 1}
-    b_factors = {n**2 - 2*n + 2: 1, n**2 + 1: 1}
+    b_factors = {n**2 - 2 * n + 2: 1, n**2 + 1: 1}
     assert is_deflatable(a_factors, b_factors, n**2 + 1)
 
 
->>>>>>> c1f9a6e0
 def test_deflate_all():
     c_n = c**2 * (7 * n - 13 * c) * (2 * n - 5) ** 4 * (3 * n + 11)
     a_n = n + c
     b_n = n**2 - c * n
     pcf1 = PCF(c_n * a_n, c_n.subs({n: n - 1}) * c_n * b_n)
-    pcf2 = PCF(n**2 + 1, n**4 - 2*n**3 + 3*n**2 - 2*n + 2)
-    pcf3 = PCF(9*n**4 + 72*n**3 + 201*n**2 + 228*n + 85,
-              -18*n**8 - 225*n**7 - 1131*n**6 - 2904*n**5 \
-                - 3932*n**4 - 2400*n**3 + 66*n**2 + 769*n + 255)
+    pcf2 = PCF(n**2 + 1, n**4 - 2 * n**3 + 3 * n**2 - 2 * n + 2)
+    pcf3 = PCF(
+        9 * n**4 + 72 * n**3 + 201 * n**2 + 228 * n + 85,
+        -18 * n**8
+        - 225 * n**7
+        - 1131 * n**6
+        - 2904 * n**5
+        - 3932 * n**4
+        - 2400 * n**3
+        + 66 * n**2
+        + 769 * n
+        + 255,
+    )
     assert PCF(a_n, b_n) == pcf1.deflate_all()
     assert PCF(1, 1) == pcf2.deflate_all()
-    assert PCF(3*n**2 + 9*n + 5, -2*n**4 - 9*n**3 - 9*n**2 + n + 3) \
+    assert (
+        PCF(3 * n**2 + 9 * n + 5, -2 * n**4 - 9 * n**3 - 9 * n**2 + n + 3)
         == pcf3.deflate_all()
+    )
 
 
 def test_blind_delta():
